from __future__ import print_function

import os
import copy
import pickle
from collections import OrderedDict

import orca
from urbansim.utils import yamlio

from .__init__ import __version__
from .utils import version_greater_or_equal


_templates = {}  # global registry of template classes
_steps = {}  # global registry of model steps in memory
_disk_store = None  # path to saved steps on disk

global _templates
_templates = {}

def register_templates(cls):

<<<<<<< HEAD
	_templates[cls.__name__] = cls
	return cls
	
=======
def template(cls):
    """
    This is a decorator for ModelManager-compliant template classes. Place
    `@modelmanager.template` on the line before a class defintion.
    
    This makes the class available to ModelManager (e.g. for reading saved steps from 
    disk) whenever it's imported.
    
    """
    _templates[cls.__name__] = cls
    return cls
    

>>>>>>> 07236f90
def initialize(path='configs'):
    """
    Load saved model steps from disk. Each file in the directory will be checked for 
    compliance with the ModelManager YAML format and then loaded into memory.
    
    If run multiple times, steps will be cleared from memory and re-loaded.
    
    Parameters
    ----------
    path : str
        Path to config directory, either absolute or relative to the Python working 
        directory
    
    """
    if not os.path.exists(path):
        print("Path not found: {}".format(os.path.join(os.getcwd(), path)))
        # TO DO - automatically create directory if run again after warning?
        return
        
    global _steps, _disk_store
    _steps = {}  # clear memory
    _disk_store = path  # save initialization path
    
    files = []
    for f in os.listdir(path):
        if f[-5:] == '.yaml':
            files.append(os.path.join(path, f))
    
    if len(files) == 0:
        print("No yaml files found in path '{}'".format(path))
        return
        
    steps = []
    for f in files:
        d = yamlio.yaml_to_dict(str_or_buffer=f)
        if 'modelmanager_version' in d:
            # TO DO - check that file name matches object name in the file?
            if version_greater_or_equal(d['modelmanager_version'], '0.1.dev8'):
                # This is the version that switched from a single file to multiple files
                # with one object stored in each
                steps.append(d)            
    
    if len(steps) == 0:
        print("No files from ModelManager 0.1.dev8 or later found in path '{}'"\
                .format(path))
    
    for d in steps:
        # TO DO - check for this key, to be safe
        step = build_step(d['saved_object'])
        register(step, save_to_disk=False)


def build_step(d):
    """
    Build a model step object from a saved dictionary. This includes loading supplemental
    objects from disk.
    
    Parameters
    ----------
    d : dict
        Representation of a model step.
    
    Returns
    -------
    object
    
    """
    if 'supplemental_objects' in d:
        for i, item in enumerate(d['supplemental_objects']):
            content = load_supplemental_object(d['name'], **item)
            d['supplemental_objects'][i]['content'] = content
<<<<<<< HEAD
        
=======
    
>>>>>>> 07236f90
    return _templates[d['template']].from_dict(d)
    

def load_supplemental_object(step_name, name, content_type, required=True):
    """
    Load a supplemental object from disk.
    
    Parameters
    ----------
    step_name : str
        Name of the associated model step.
    name : str
        Name of the supplemental object.
    content_type : str
        Currently supports 'pickle'.
    required : bool, optional
        Whether the supplemental object is required (not yet supported).
    
    Returns
    -------
    object
    
    """
    if (content_type == 'pickle'):
        with open(os.path.join(_disk_store, step_name+'-'+name+'.pkl'), 'rb') as f:
            return pickle.load(f)
    

def register(step, save_to_disk=True):
    """
    Register a model step with ModelManager and Orca. This includes saving it to disk,
    optionally, so it can be automatically loaded in the future.
    
    Registering a step will overwrite any previously loaded step with the same name.
    
    Parameters
    ----------
    step : object
    
    """
    if save_to_disk:
        save_step_to_disk(step)
    
    print("Registering model step '{}'".format(step.name))
    
    _steps[step.name] = step
    
    # Create a callable that runs the model step, and register it with orca
    def run_step():
        return step.run()
        
    orca.add_step(step.name, run_step)
        
    
def list_steps():
    """
    Return a list of registered steps, with name, template, and tags for each.
    
    Returns
    -------
    list of dicts, ordered by name
    
    """
    return [{'name': _steps[k].name,
             'template': type(_steps[k]).__name__,
             'tags': _steps[k].tags} for k in sorted(_steps.keys())]
    

def save_step_to_disk(step):
    """
    Save a model step to disk, over-writing the previous file. The file will be named
    'model-name.yaml' and will be saved to the initialization directory.
    
    """
    if _disk_store is None:
        print("Please run 'modelmanager.initialize()' before registering new model steps")
        return
    
    print("Saving '{}.yaml': {}".format(step.name, 
            os.path.join(os.getcwd(), _disk_store)))
    
    d = step.to_dict()
    
    # Save supplemental objects
    if 'supplemental_objects' in d:
        for item in filter(None, d['supplemental_objects']):
            save_supplemental_object(step.name, **item)
            del item['content']
          
    
    # Save main yaml file
    headers = {'modelmanager_version': __version__}

    content = OrderedDict(headers)
    content.update({'saved_object': d})
    
    yamlio.convert_to_yaml(content, os.path.join(_disk_store, step.name+'.yaml'))
    

def save_supplemental_object(step_name, name, content, content_type, required=True):
    """
    Save a supplemental object to disk.
    
    Parameters
    ----------
    step_name : str
        Name of the associated model step.
    name : str
        Name of the supplemental object.
    content : obj
        Object to save.
    content_type : str
        Currently supports 'pickle'.
    required : bool, optional
        Whether the supplemental object is required (not yet supported).
    
    """
    if content_type is 'pickle':
        pickle.dump(content, open(os.path.join(_disk_store, step_name+'-'+name+'.pkl'), 'wb'))
        

def get_step(name):
    """
    Return the class representation of a registered step, by name.
    
    Parameters
    ----------
    name : str
    
    Returns
    -------
    RegressionStep or other
    
    """
    return copy.deepcopy(_steps[name])


def remove_step(name):
    """
    Remove a model step, by name. It will immediately be removed from ModelManager and 
    from disk, but will remain registered in Orca until the current Python process 
    terminates.
    
    Parameters
    ----------
    name : str
    
    """
    print("Removing '{}' and '{}.yaml'".format(name, name))
    
    d = _steps[name].to_dict()
    
    if 'supplemental_objects' in d:
        for item in filter(None, d['supplemental_objects']):
            remove_supplemental_object(name, item['name'], item['content_type'])

    del _steps[name]
    os.remove(os.path.join(_disk_store, name+'.yaml'))
    

def remove_supplemental_object(step_name, name, content_type):
    """
    Remove a supplemental object from disk.
    
    Parameters
    ----------
    step_name : str
        Name of the associated model step.
    name : str
        Name of the supplemental object.
    content_type : str
        Currently supports 'pickle'.
    
    """
    # TO DO - check that the file exists first
    
    if content_type is 'pickle':
        os.remove(os.path.join(_disk_store, step_name+'-'+name+'.pkl'))
    

def get_config_dir():
    """
    Return the config directory, for other services that need to interoperate.
    
    Returns
    -------
    str
    
    """
    return _disk_store
<|MERGE_RESOLUTION|>--- conflicted
+++ resolved
@@ -19,13 +19,7 @@
 global _templates
 _templates = {}
 
-def register_templates(cls):
-
-<<<<<<< HEAD
-	_templates[cls.__name__] = cls
-	return cls
-	
-=======
+
 def template(cls):
     """
     This is a decorator for ModelManager-compliant template classes. Place
@@ -37,9 +31,7 @@
     """
     _templates[cls.__name__] = cls
     return cls
-    
-
->>>>>>> 07236f90
+
 def initialize(path='configs'):
     """
     Load saved model steps from disk. Each file in the directory will be checked for 
@@ -111,11 +103,7 @@
         for i, item in enumerate(d['supplemental_objects']):
             content = load_supplemental_object(d['name'], **item)
             d['supplemental_objects'][i]['content'] = content
-<<<<<<< HEAD
-        
-=======
-    
->>>>>>> 07236f90
+
     return _templates[d['template']].from_dict(d)
     
 
