from __future__ import print_function

import numpy as np
import pandas as pd
import patsy
from datetime import datetime as dt
from statsmodels.api import Logit

import orca

from .. import modelmanager
from .shared import TemplateStep

from .. import modelmanager

<<<<<<< HEAD
@modelmanager.register_templates
=======
@modelmanager.template
>>>>>>> 07236f90
class BinaryLogitStep(TemplateStep):
    """
    A class for building binary logit model steps. This extends TemplateStep, where some
    common functionality is defined. Estimation is handled by Statsmodels and simulation
    is handled within this class.
    
    Expected usage:
    - create a model object
    - specify some parameters
    - run the `fit()` method
    - iterate as needed
    
    Then, for simulation:
    - specify some simulation parameters
    - use the `run()` method for interactive testing
    - use the `register()` method to save the model to Orca and disk
    - registered steps can be accessed via ModelManager and Orca
    
    All parameters listed in the constructor can be set directly on the class object,
    at any time.
    
    Parameters
    ----------
    tables : str or list of str, optional
        Name(s) of Orca tables to draw data from. The first table is the primary one. 
        Any additional tables need to have merge relationships ("broadcasts") specified
        so that they can be merged unambiguously onto the first table. Among them, the 
        tables must contain all variables used in the model expression and filters. The
        left-hand-side variable should be in the primary table. The `tables` parameter is 
        required for fitting a model, but it does not have to be provided when the object 
        is created.

    model_expression : str, optional
        Patsy formula containing both the left- and right-hand sides of the model
        expression: http://patsy.readthedocs.io/en/latest/formulas.html
        This parameter is required for fitting a model, but it does not have to be 
        provided when the object is created.

    filters : str or list of str, optional
        Filters to apply to the data before fitting the model. These are passed to 
        `pd.DataFrame.query()`. Filters are applied after any additional tables are merged 
        onto the primary one. Replaces the `fit_filters` argument in UrbanSim.
    
    out_tables : str or list of str, optional
        Name(s) of Orca tables to use for simulation. If not provided, the `tables` 
        parameter will be used. Same guidance applies: the tables must be able to be 
        merged unambiguously, and must include all columns used in the right-hand-side
        of the model expression and in the `out_filters`.
    
    out_column : str, optional
        Name of the column to write simulated choices to. If it does not already exist
        in the primary output table, it will be created. If not provided, the left-hand-
        side variable from the model expression will be used. Replaces the `out_fname` 
        argument in UrbanSim.
        
        # TO DO - auto-generation not yet working; column must exist in the primary table
    
    out_filters : str or list of str, optional
        Filters to apply to the data before simulation. If not provided, no filters will
        be applied. Replaces the `predict_filters` argument in UrbanSim.
        
    out_value_true : numeric or str, optional
        Value to save to the output column corresponding to an affirmative choice. 
        Default is 1 (int). Use keyword 'nothing' to leave values unchanged.
    
    out_value_false : numeric or str, optional
        Value to save to the output column corresponding to a negative choice. Default 
        is 0 (int). Use keyword 'nothing' to leave values unchanged.
    
    name : str, optional
        Name of the model step, passed to ModelManager. If none is provided, a name is
        generated each time the `fit()` method runs.
    
    tags : list of str, optional
        Tags, passed to ModelManager.
    
    """
    def __init__(self, tables=None, model_expression=None, filters=None, out_tables=None,
            out_column=None, out_filters=None, out_value_true=1, out_value_false=0, 
            name=None, tags=[]):
        
        # Parent class can initialize the standard parameters
        TemplateStep.__init__(self, tables=tables, model_expression=model_expression, 
                filters=filters, out_tables=out_tables, out_column=out_column, 
                out_transform=None, out_filters=out_filters, name=name, tags=tags)
        
        # Custom parameters not in parent class
        self.out_value_true = out_value_true
        self.out_value_false = out_value_false
        
        # Placeholders for model fit data, filled in by fit() or from_dict()
        self.summary_table = None 
        self.fitted_parameters = None
        
    
    @classmethod
    def from_dict(cls, d):
        """
        Create an object instance from a saved dictionary representation.
        
        Parameters
        ----------
        d : dict
        
        Returns
        -------
        BinaryLogitStep
        
        """
        # Pass values from the dictionary to the __init__() method
        obj = cls(tables=d['tables'], model_expression=d['model_expression'], 
                filters=d['filters'], out_tables=d['out_tables'], 
                out_column=d['out_column'], out_filters=d['out_filters'], 
                out_value_true=d['out_value_true'], out_value_false=d['out_value_false'], 
                name=d['name'], tags=d['tags'])
                
        obj.summary_table = d['summary_table']
        obj.fitted_parameters = d['fitted_parameters']
        
        return obj
    
    
    def to_dict(self):
        """
        Create a dictionary representation of the object.
        
        Returns
        -------
        dict
        
        """
        d = TemplateStep.to_dict(self)
        
        # Add parameters not in parent class
        d.update({
            'out_value_true': self.out_value_true,
            'out_value_false': self.out_value_false,
            'summary_table': self.summary_table,
            'fitted_parameters': self.fitted_parameters
        })
        return d
    
    
    def fit(self):
        """
        Fit the model; save and report results. This currently uses the Statsmodels
        Logit class with default estimation settings. (It will shift to ChoiceModels
        once more infrastructure is in place.)
        
        The `fit()` method can be run as many times as desired. Results will not be saved 
        with Orca or ModelManager until the `register()` method is run. 
        
        Parameters
        ----------
        None
        
        Returns
        -------
        None
        
        """
        # TO DO - verify that params are in place for estimation
        
        # Workaround for a temporary statsmodels bug: 
        # https://github.com/statsmodels/statsmodels/issues/3931
        from scipy import stats
        stats.chisqprob = lambda chisq, df: stats.chi2.sf(chisq, df)

        m = Logit.from_formula(data=self._get_data(), formula=self.model_expression)
        results = m.fit()

        self.name = self._generate_name()        
        self.summary_table = str(results.summary())
        print(self.summary_table)
        
        # For now, we can just save the summary table and the fitted parameters. Later on
        # we will probably want programmatic access to more details about the fit (e.g. 
        # for autospec), but we can add that when it's needed.      
        
        self.fitted_parameters = results.params.tolist()  # params is a pd.Series
        
    
    def run(self):
        """
        Run the model step: calculate simulated choices and use them to update a column.
        
        For binary logit, we calculate predicted probabilities and then perform a weighted 
        random draw to determine the simulated binary outcomes. This is done directly from 
        the fitted parameters, because we can't conveniently regenerate a Statsmodels 
        results object from a dictionary representation.
        
        The predicted probabilities and simulated choices are saved to the class object 
        for interactive use (`probabilities` and `choices`, with type pd.Series) but are 
        not persisted in the dictionary representation of the model step.
        
        Parameters
        ----------
        None
        
        Returns
        -------
        None
        
        """
        # TO DO - verify that params are in place for prediction
        
        df = self._get_data('predict')
        
        dm = patsy.dmatrices(data=df, formula_like=self.model_expression,
                             return_type='dataframe')[1]  # right-hand-side design matrix
        
        beta_X = np.dot(dm, self.fitted_parameters)
        probs = np.divide(np.exp(beta_X), 1 + np.exp(beta_X))
        
        rand = np.random.random(len(probs))
        choices = np.less(rand, probs)
        
        # Save results to the class object (via df to include index)
        df['_probs'] = probs
        self.probabilities = df._probs
        df['_choices'] = choices
        self.choices = df._choices
                
        # TO DO - generate column if it does not exist (in get_data?)

        colname = self._get_out_column()
        tabname = self._get_out_table()
        
        if self.out_value_true is not 'nothing':
            df.loc[df._choices==True, colname] = self.out_value_true
        
        if self.out_value_false is not 'nothing':
            df.loc[df._choices==False, colname] = self.out_value_false
        
        orca.get_table(tabname).update_col_from_series(colname, df[colname], cast=True)
        
        <|MERGE_RESOLUTION|>--- conflicted
+++ resolved
@@ -13,11 +13,7 @@
 
 from .. import modelmanager
 
-<<<<<<< HEAD
-@modelmanager.register_templates
-=======
 @modelmanager.template
->>>>>>> 07236f90
 class BinaryLogitStep(TemplateStep):
     """
     A class for building binary logit model steps. This extends TemplateStep, where some
