--- conflicted
+++ resolved
@@ -539,10 +539,7 @@
             uniq_intx_idx_names = set([idx for intx in interaction_terms for idx in intx.index.names])
             obs_extra_cols = to_list(self.chooser_size) + list(uniq_intx_idx_names)
             alts_extra_cols = to_list(self.alt_capacity) + list(uniq_intx_idx_names)
-<<<<<<< HEAD
-
-=======
->>>>>>> efb16683
+
         else:
             obs_extra_cols = self.chooser_size
             alts_extra_cols = self.alt_capacity
@@ -604,33 +601,8 @@
         self.choices = choices
 
         # Update Orca
-<<<<<<< HEAD
         update_column(table = self.out_choosers, 
                       fallback_table = self.choosers,
                       column = self.out_column, 
                       fallback_column = self.choice_column,
                       data = choices)
-=======
-        if self.out_choosers is not None:
-            table = self.out_choosers
-        else:
-            table = self.choosers
-
-        if isinstance(table, list):
-            table = table[0]
-
-        table = orca.get_table(table)
-
-        if self.out_column is not None:
-            column = self.out_column
-        else:
-            column = self.choice_column
-
-        if column not in table.columns:
-            table[column] = None
-            table[column] = table[column].astype(float)
-        
-        table.update_col_from_series(column, choices, cast=True)
-        
-    
->>>>>>> efb16683
