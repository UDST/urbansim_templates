--- conflicted
+++ resolved
@@ -8,21 +8,14 @@
 from urbansim.models import RegressionModel
 from urbansim.utils import yamlio
 
-<<<<<<< HEAD
+
 from sklearn.ensemble import RandomForestRegressor
 
-=======
 from .. import modelmanager
->>>>>>> 07236f90
 from .shared import TemplateStep
 
-from .. import modelmanager
-
-<<<<<<< HEAD
-@modelmanager.register_templates
-=======
+
 @modelmanager.template
->>>>>>> 07236f90
 class OLSRegressionStep(TemplateStep):
     """
     A class for building OLS (ordinary least squares) regression model steps. This extends 
@@ -213,7 +206,7 @@
 
         orca.get_table(tabname).update_col_from_series(colname, values, cast=True)
 		
-@modelmanager.register_templates		
+@modelmanager.template		
 class RandomForestRegressionStep(OLSRegressionStep):
 
 	@classmethod
